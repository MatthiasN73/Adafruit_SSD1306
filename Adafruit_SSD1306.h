/*********************************************************************
This is a library for our Monochrome OLEDs based on SSD1306 drivers

  Pick one up today in the adafruit shop!
  ------> http://www.adafruit.com/category/63_98

These displays use SPI to communicate, 4 or 5 pins are required to
interface

Adafruit invests time and resources providing this open source code,
please support Adafruit and open-source hardware by purchasing
products from Adafruit!

Written by Limor Fried/Ladyada  for Adafruit Industries.
BSD license, check license.txt for more information
All text above, and the splash screen must be included in any redistribution
*********************************************************************/
#ifndef _Adafruit_SSD1306_H_
#define _Adafruit_SSD1306_H_

#if ARDUINO >= 100
 #include "Arduino.h"
 #define WIRE_WRITE Wire.write
#else
 #include "WProgram.h"
  #define WIRE_WRITE Wire.send
#endif

#if defined(__SAM3X8E__)
 typedef volatile RwReg PortReg;
 typedef uint32_t PortMask;
 #define HAVE_PORTREG
#elif defined(ARDUINO_ARCH_SAMD)
// not supported
<<<<<<< HEAD
#elif defined(ESP8266) || defined(ARDUINO_STM32_FEATHER) || defined(__arc__)
=======
#elif defined(ESP8266) || defined(ESP32) || defined(ARDUINO_STM32_FEATHER)
>>>>>>> 2147eeba
  typedef volatile uint32_t PortReg;
  typedef uint32_t PortMask;
#else
  typedef volatile uint8_t PortReg;
  typedef uint8_t PortMask;
 #define HAVE_PORTREG
#endif

#include <SPI.h>
#include <Adafruit_GFX.h>

#define BLACK 0
#define WHITE 1
#define INVERSE 2

#define SSD1306_I2C_ADDRESS   0x3C  // 011110+SA0+RW - 0x3C or 0x3D
// Address for 128x32 is 0x3C
// Address for 128x64 is 0x3D (default) or 0x3C (if SA0 is grounded)

/*=========================================================================
    SSD1306 Displays
    -----------------------------------------------------------------------
    The driver is used in multiple displays (128x64, 128x32, etc.).
    Select the appropriate display below to create an appropriately
    sized framebuffer, etc.

    SSD1306_128_64  128x64 pixel display

    SSD1306_128_32  128x32 pixel display

    SSD1306_96_16

    -----------------------------------------------------------------------*/
//   #define SSD1306_128_64
   #define SSD1306_128_32
//   #define SSD1306_96_16
/*=========================================================================*/

#if defined SSD1306_128_64 && defined SSD1306_128_32
  #error "Only one SSD1306 display can be specified at once in SSD1306.h"
#endif
#if !defined SSD1306_128_64 && !defined SSD1306_128_32 && !defined SSD1306_96_16
  #error "At least one SSD1306 display must be specified in SSD1306.h"
#endif

#if defined SSD1306_128_64
  #define SSD1306_LCDWIDTH                  128
  #define SSD1306_LCDHEIGHT                 64
#endif
#if defined SSD1306_128_32
  #define SSD1306_LCDWIDTH                  128
  #define SSD1306_LCDHEIGHT                 32
#endif
#if defined SSD1306_96_16
  #define SSD1306_LCDWIDTH                  96
  #define SSD1306_LCDHEIGHT                 16
#endif

#define SSD1306_SETCONTRAST 0x81
#define SSD1306_DISPLAYALLON_RESUME 0xA4
#define SSD1306_DISPLAYALLON 0xA5
#define SSD1306_NORMALDISPLAY 0xA6
#define SSD1306_INVERTDISPLAY 0xA7
#define SSD1306_DISPLAYOFF 0xAE
#define SSD1306_DISPLAYON 0xAF

#define SSD1306_SETDISPLAYOFFSET 0xD3
#define SSD1306_SETCOMPINS 0xDA

#define SSD1306_SETVCOMDETECT 0xDB

#define SSD1306_SETDISPLAYCLOCKDIV 0xD5
#define SSD1306_SETPRECHARGE 0xD9

#define SSD1306_SETMULTIPLEX 0xA8

#define SSD1306_SETLOWCOLUMN 0x00
#define SSD1306_SETHIGHCOLUMN 0x10

#define SSD1306_SETSTARTLINE 0x40

#define SSD1306_MEMORYMODE 0x20
#define SSD1306_COLUMNADDR 0x21
#define SSD1306_PAGEADDR   0x22

#define SSD1306_COMSCANINC 0xC0
#define SSD1306_COMSCANDEC 0xC8

#define SSD1306_SEGREMAP 0xA0

#define SSD1306_CHARGEPUMP 0x8D

#define SSD1306_EXTERNALVCC 0x1
#define SSD1306_SWITCHCAPVCC 0x2

// Scrolling #defines
#define SSD1306_ACTIVATE_SCROLL 0x2F
#define SSD1306_DEACTIVATE_SCROLL 0x2E
#define SSD1306_SET_VERTICAL_SCROLL_AREA 0xA3
#define SSD1306_RIGHT_HORIZONTAL_SCROLL 0x26
#define SSD1306_LEFT_HORIZONTAL_SCROLL 0x27
#define SSD1306_VERTICAL_AND_RIGHT_HORIZONTAL_SCROLL 0x29
#define SSD1306_VERTICAL_AND_LEFT_HORIZONTAL_SCROLL 0x2A

class Adafruit_SSD1306 : public Adafruit_GFX {
 public:
  Adafruit_SSD1306(int8_t SID, int8_t SCLK, int8_t DC, int8_t RST, int8_t CS);
  Adafruit_SSD1306(int8_t DC, int8_t RST, int8_t CS);
  Adafruit_SSD1306(int8_t RST = -1);

  void begin(uint8_t switchvcc = SSD1306_SWITCHCAPVCC, uint8_t i2caddr = SSD1306_I2C_ADDRESS, bool reset=true);
  void ssd1306_command(uint8_t c);

  void clearDisplay(void);
  void invertDisplay(uint8_t i);
  void display();

  void startscrollright(uint8_t start, uint8_t stop);
  void startscrollleft(uint8_t start, uint8_t stop);

  void startscrolldiagright(uint8_t start, uint8_t stop);
  void startscrolldiagleft(uint8_t start, uint8_t stop);
  void stopscroll(void);

  void dim(boolean dim);

  void drawPixel(int16_t x, int16_t y, uint16_t color);

  virtual void drawFastVLine(int16_t x, int16_t y, int16_t h, uint16_t color);
  virtual void drawFastHLine(int16_t x, int16_t y, int16_t w, uint16_t color);

 private:
  int8_t _i2caddr, _vccstate, sid, sclk, dc, rst, cs;
  void fastSPIwrite(uint8_t c);

  boolean hwSPI;
#ifdef HAVE_PORTREG
  PortReg *mosiport, *clkport, *csport, *dcport;
  PortMask mosipinmask, clkpinmask, cspinmask, dcpinmask;
#endif

  inline void drawFastVLineInternal(int16_t x, int16_t y, int16_t h, uint16_t color) __attribute__((always_inline));
  inline void drawFastHLineInternal(int16_t x, int16_t y, int16_t w, uint16_t color) __attribute__((always_inline));

};

#endif /* _Adafruit_SSD1306_H_ */<|MERGE_RESOLUTION|>--- conflicted
+++ resolved
@@ -32,11 +32,7 @@
  #define HAVE_PORTREG
 #elif defined(ARDUINO_ARCH_SAMD)
 // not supported
-<<<<<<< HEAD
-#elif defined(ESP8266) || defined(ARDUINO_STM32_FEATHER) || defined(__arc__)
-=======
-#elif defined(ESP8266) || defined(ESP32) || defined(ARDUINO_STM32_FEATHER)
->>>>>>> 2147eeba
+#elif defined(ESP8266) || defined(ESP32 || defined(ARDUINO_STM32_FEATHER) || defined(__arc__)
   typedef volatile uint32_t PortReg;
   typedef uint32_t PortMask;
 #else
